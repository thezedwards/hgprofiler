--- conflicted
+++ resolved
@@ -2,13 +2,10 @@
 <html ng-app>
   <head>
     <title>Loading… — Profiler</title>
-<<<<<<< HEAD
     <!--
-    Replace base ref for dev
-    <base href="/static/dart/">
+      Replace base ref for dev
+      <base href="/static/dart/">
     -->
-=======
->>>>>>> c9663377
     <base href="/static/dart/build/web/">
     <meta name="viewport" content="width=device-width, initial-scale=1">
     <link rel="icon" href="/static/img/favicon.ico">
